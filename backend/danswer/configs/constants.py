from enum import Enum

DOCUMENT_ID = "document_id"
CHUNK_ID = "chunk_id"
BLURB = "blurb"
CONTENT = "content"
SOURCE_TYPE = "source_type"
SOURCE_LINKS = "source_links"
SOURCE_LINK = "link"
SEMANTIC_IDENTIFIER = "semantic_identifier"
TITLE = "title"
SKIP_TITLE_EMBEDDING = "skip_title"
SECTION_CONTINUATION = "section_continuation"
EMBEDDINGS = "embeddings"
TITLE_EMBEDDING = "title_embedding"
ALLOWED_USERS = "allowed_users"
ACCESS_CONTROL_LIST = "access_control_list"
DOCUMENT_SETS = "document_sets"
TIME_FILTER = "time_filter"
METADATA = "metadata"
METADATA_LIST = "metadata_list"
MATCH_HIGHLIGHTS = "match_highlights"
# stored in the `metadata` of a chunk. Used to signify that this chunk should
# not be used for QA. For example, Google Drive file types which can't be parsed
# are still useful as a search result but not for QA.
IGNORE_FOR_QA = "ignore_for_qa"
# NOTE: deprecated, only used for porting key from old system
GEN_AI_API_KEY_STORAGE_KEY = "genai_api_key"
PUBLIC_DOC_PAT = "PUBLIC"
PUBLIC_DOCUMENT_SET = "__PUBLIC"
QUOTE = "quote"
BOOST = "boost"
DOC_UPDATED_AT = "doc_updated_at"  # Indexed as seconds since epoch
PRIMARY_OWNERS = "primary_owners"
SECONDARY_OWNERS = "secondary_owners"
RECENCY_BIAS = "recency_bias"
HIDDEN = "hidden"
SCORE = "score"
ID_SEPARATOR = ":;:"
DEFAULT_BOOST = 0
SESSION_KEY = "session"
QUERY_EVENT_ID = "query_event_id"
LLM_CHUNKS = "llm_chunks"
TOKEN_BUDGET = "token_budget"
TOKEN_BUDGET_TIME_PERIOD = "token_budget_time_period"
ENABLE_TOKEN_BUDGET = "enable_token_budget"
TOKEN_BUDGET_SETTINGS = "token_budget_settings"

# For chunking/processing chunks
TITLE_SEPARATOR = "\n\r\n"
SECTION_SEPARATOR = "\n\n"
# For combining attributes, doesn't have to be unique/perfect to work
INDEX_SEPARATOR = "==="


# Messages
DISABLED_GEN_AI_MSG = (
    "Your System Admin has disabled the Generative AI functionalities of Danswer.\n"
    "Please contact them if you wish to have this enabled.\n"
    "You can still use Danswer as a search engine."
)


# API Keys
DANSWER_API_KEY_PREFIX = "API_KEY__"
DANSWER_API_KEY_DUMMY_EMAIL_DOMAIN = "danswerapikey.ai"
UNNAMED_KEY_PLACEHOLDER = "Unnamed"


class DocumentSource(str, Enum):
    # Special case, document passed in via Danswer APIs without specifying a source type
    INGESTION_API = "ingestion_api"
    SLACK = "slack"
    WEB = "web"
    GOOGLE_DRIVE = "google_drive"
    GMAIL = "gmail"
    REQUESTTRACKER = "requesttracker"
    GITHUB = "github"
    GITLAB = "gitlab"
    GURU = "guru"
    BOOKSTACK = "bookstack"
    CONFLUENCE = "confluence"
    SLAB = "slab"
    JIRA = "jira"
    PRODUCTBOARD = "productboard"
    FILE = "file"
    NOTION = "notion"
    ZULIP = "zulip"
    LINEAR = "linear"
    HUBSPOT = "hubspot"
    DOCUMENT360 = "document360"
    GONG = "gong"
    GOOGLE_SITES = "google_sites"
    ZENDESK = "zendesk"
    LOOPIO = "loopio"
    SHAREPOINT = "sharepoint"
<<<<<<< HEAD
    TEAMS = "teams"
=======
    DISCOURSE = "discourse"
    AXERO = "axero"
    MEDIAWIKI = "mediawiki"
    WIKIPEDIA = "wikipedia"
>>>>>>> 8b10535c


class DocumentIndexType(str, Enum):
    COMBINED = "combined"  # Vespa
    SPLIT = "split"  # Typesense + Qdrant


class AuthType(str, Enum):
    DISABLED = "disabled"
    BASIC = "basic"
    GOOGLE_OAUTH = "google_oauth"
    OIDC = "oidc"
    SAML = "saml"


class SearchFeedbackType(str, Enum):
    ENDORSE = "endorse"  # boost this document for all future queries
    REJECT = "reject"  # down-boost this document for all future queries
    HIDE = "hide"  # mark this document as untrusted, hide from LLM
    UNHIDE = "unhide"


class MessageType(str, Enum):
    # Using OpenAI standards, Langchain equivalent shown in comment
    # System message is always constructed on the fly, not saved
    SYSTEM = "system"  # SystemMessage
    USER = "user"  # HumanMessage
    ASSISTANT = "assistant"  # AIMessage


class TokenRateLimitScope(str, Enum):
    USER = "user"
    USER_GROUP = "user_group"
    GLOBAL = "global"


class FileOrigin(str, Enum):
    CHAT_UPLOAD = "chat_upload"
    CHAT_IMAGE_GEN = "chat_image_gen"
    CONNECTOR = "connector"
    OTHER = "other"<|MERGE_RESOLUTION|>--- conflicted
+++ resolved
@@ -94,14 +94,11 @@
     ZENDESK = "zendesk"
     LOOPIO = "loopio"
     SHAREPOINT = "sharepoint"
-<<<<<<< HEAD
     TEAMS = "teams"
-=======
     DISCOURSE = "discourse"
     AXERO = "axero"
     MEDIAWIKI = "mediawiki"
     WIKIPEDIA = "wikipedia"
->>>>>>> 8b10535c
 
 
 class DocumentIndexType(str, Enum):
